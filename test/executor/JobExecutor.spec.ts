import { anything, capture, instance, mock, verify, when } from 'ts-mockito';

import { ExecutionStatus, MomoErrorType } from '../../src';
import { ExecutionsRepository } from '../../src/repository/ExecutionsRepository';
import { JobExecutor } from '../../src/executor/JobExecutor';
import { JobRepository } from '../../src/repository/JobRepository';
import { loggerForTests } from '../utils/logging';
import { Job } from '../../src/job/Job';

describe('JobExecutor', () => {
  const scheduleId = '123';
  const errorFn = jest.fn();
  const handler = jest.fn();
  const job: Job = {
    name: 'test',
<<<<<<< HEAD
    interval: '1 minute',
    parsedInterval: 60_000,
    firstRunAfter: 0,
=======
    schedule: { interval: '1 minute', firstRunAfter: 0 },
>>>>>>> 0bb36ec1
    concurrency: 1,
    maxRunning: 0,
    handler,
  };

  let jobRepository: JobRepository;
  let executionsRepository: ExecutionsRepository;
  let jobExecutor: JobExecutor;

  beforeEach(() => {
    jest.clearAllMocks();

    jobRepository = mock(JobRepository);
    executionsRepository = mock(ExecutionsRepository);

    when(executionsRepository.addExecution(scheduleId, job.name, job.maxRunning)).thenResolve({
      added: true,
      running: 0,
    });

    jobExecutor = new JobExecutor(
      job.handler,
      scheduleId,
      instance(executionsRepository),
      instance(jobRepository),
      loggerForTests(errorFn)
    );
  });

  it('executes job', async () => {
    await jobExecutor.execute(job);

    expect(job.handler).toHaveBeenCalled();

    verify(jobRepository.updateJob(job.name, anything())).once();
    const [, update] = capture(jobRepository.updateJob).last();
    expect(update.executionInfo?.lastResult).toEqual({ status: ExecutionStatus.finished, handlerResult: 'finished' });

    verify(executionsRepository.addExecution(scheduleId, job.name, job.maxRunning)).once();
    verify(executionsRepository.removeExecution(scheduleId, job.name)).once();
  });

  it('does not execute job when mongo entity could not be updated', async () => {
    when(executionsRepository.addExecution(scheduleId, job.name, job.maxRunning)).thenResolve({
      added: false,
      running: 0,
    });

    await jobExecutor.execute(job);

    expect(errorFn).not.toHaveBeenCalled();
    expect(job.handler).not.toHaveBeenCalled();

    verify(executionsRepository.addExecution(scheduleId, job.name, job.maxRunning)).once();
  });

  it('reports job error', async () => {
    const error = new Error('something bad happened');
    handler.mockImplementation(() => {
      throw error;
    });

    await jobExecutor.execute(job);

    expect(errorFn).toHaveBeenCalledWith('job failed', MomoErrorType.executeJob, { name: job.name }, error);

    verify(executionsRepository.addExecution(scheduleId, job.name, job.maxRunning)).once();
    verify(executionsRepository.removeExecution(scheduleId, job.name)).once();
  });

  it('writes result to mongo', async () => {
    const handlerResult = 'the job result';
    handler.mockImplementation(() => {
      return handlerResult;
    });

    await jobExecutor.execute(job);

    verify(jobRepository.updateJob(job.name, anything())).once();
    const [, update] = capture(jobRepository.updateJob).last();
    expect(update.executionInfo?.lastResult).toEqual({ status: ExecutionStatus.finished, handlerResult });

    verify(executionsRepository.addExecution(scheduleId, job.name, job.maxRunning)).once();
    verify(executionsRepository.removeExecution(scheduleId, job.name)).once();
  });
});<|MERGE_RESOLUTION|>--- conflicted
+++ resolved
@@ -13,13 +13,11 @@
   const handler = jest.fn();
   const job: Job = {
     name: 'test',
-<<<<<<< HEAD
-    interval: '1 minute',
-    parsedInterval: 60_000,
-    firstRunAfter: 0,
-=======
-    schedule: { interval: '1 minute', firstRunAfter: 0 },
->>>>>>> 0bb36ec1
+    schedule: {
+      interval: '1 minute',
+      parsedInterval: 60_000,
+      firstRunAfter: 0,
+    },
     concurrency: 1,
     maxRunning: 0,
     handler,
