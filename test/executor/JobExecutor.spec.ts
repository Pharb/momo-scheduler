import { anything, capture, instance, mock, verify, when } from 'ts-mockito';

<<<<<<< HEAD
import { JobExecutor } from '../../src/executor/JobExecutor';
import { JobRepository } from '../../src/repository/JobRepository';
import { ExecutionsRepository } from '../../src/repository/ExecutionsRepository';
import { Job } from '../../src/job/Job';
import { ExecutionStatus, MomoErrorType } from '../../src';
=======
import { ExecutionStatus, MomoErrorType } from '../../src';
import { ExecutionsRepository } from '../../src/repository/ExecutionsRepository';
import { Job } from '../../src/job/Job';
import { JobEntity } from '../../src/repository/JobEntity';
import { JobExecutor } from '../../src/executor/JobExecutor';
import { JobRepository } from '../../src/repository/JobRepository';
>>>>>>> b1746419
import { loggerForTests } from '../utils/logging';
import { mockRepositories } from '../utils/mockRepositories';

describe('JobExecutor', () => {
  const scheduleId = '123';
  const errorFn = jest.fn();
  const handler = jest.fn();
  const job: Job = {
    name: 'test',
    interval: '1 minute',
    immediate: false,
    concurrency: 1,
    maxRunning: 0,
    handler,
  };

  let jobRepository: JobRepository;
  let executionsRepository: ExecutionsRepository;
  let jobExecutor: JobExecutor;

  beforeEach(() => {
    jest.clearAllMocks();

    jobRepository = mock(JobRepository);
    executionsRepository = mock(ExecutionsRepository);

    when(executionsRepository.addExecution(scheduleId, job.name, job.maxRunning)).thenResolve({
      added: true,
      running: 0,
    });

    jobExecutor = new JobExecutor(
      job.handler,
      scheduleId,
      instance(executionsRepository),
      instance(jobRepository),
      loggerForTests(errorFn)
    );
  });

  it('executes job', async () => {
    await jobExecutor.execute(job);

    expect(job.handler).toHaveBeenCalled();

    verify(jobRepository.updateJob(job.name, anything())).once();
    const [, update] = capture(jobRepository.updateJob).last();
    expect(update.executionInfo?.lastResult).toEqual({ status: ExecutionStatus.finished, handlerResult: 'finished' });

    verify(executionsRepository.addExecution(scheduleId, job.name, job.maxRunning)).once();
    verify(executionsRepository.removeExecution(scheduleId, job.name)).once();
  });

  it('does not execute job when mongo entity could not be updated', async () => {
    when(executionsRepository.addExecution(scheduleId, job.name, job.maxRunning)).thenResolve({
      added: false,
      running: 0,
    });

    await jobExecutor.execute(job);

    expect(errorFn).not.toHaveBeenCalled();
    expect(job.handler).not.toHaveBeenCalled();

    verify(executionsRepository.addExecution(scheduleId, job.name, job.maxRunning)).once();
  });

  it('reports job error', async () => {
    const error = new Error('something bad happened');
    handler.mockImplementation(() => {
      throw error;
    });

    await jobExecutor.execute(job);

    expect(errorFn).toHaveBeenCalledWith('job failed', MomoErrorType.executeJob, { name: job.name }, error);

    verify(executionsRepository.addExecution(scheduleId, job.name, job.maxRunning)).once();
    verify(executionsRepository.removeExecution(scheduleId, job.name)).once();
  });

  it('writes result to mongo', async () => {
    const handlerResult = 'the job result';
    handler.mockImplementation(() => {
      return handlerResult;
    });

    await jobExecutor.execute(job);

    verify(jobRepository.updateJob(job.name, anything())).once();
    const [, update] = capture(jobRepository.updateJob).last();
    expect(update.executionInfo?.lastResult).toEqual({ status: ExecutionStatus.finished, handlerResult });

    verify(executionsRepository.addExecution(scheduleId, job.name, job.maxRunning)).once();
    verify(executionsRepository.removeExecution(scheduleId, job.name)).once();
  });
});<|MERGE_RESOLUTION|>--- conflicted
+++ resolved
@@ -1,21 +1,11 @@
 import { anything, capture, instance, mock, verify, when } from 'ts-mockito';
 
-<<<<<<< HEAD
-import { JobExecutor } from '../../src/executor/JobExecutor';
-import { JobRepository } from '../../src/repository/JobRepository';
-import { ExecutionsRepository } from '../../src/repository/ExecutionsRepository';
-import { Job } from '../../src/job/Job';
-import { ExecutionStatus, MomoErrorType } from '../../src';
-=======
 import { ExecutionStatus, MomoErrorType } from '../../src';
 import { ExecutionsRepository } from '../../src/repository/ExecutionsRepository';
 import { Job } from '../../src/job/Job';
-import { JobEntity } from '../../src/repository/JobEntity';
 import { JobExecutor } from '../../src/executor/JobExecutor';
 import { JobRepository } from '../../src/repository/JobRepository';
->>>>>>> b1746419
 import { loggerForTests } from '../utils/logging';
-import { mockRepositories } from '../utils/mockRepositories';
 
 describe('JobExecutor', () => {
   const scheduleId = '123';
