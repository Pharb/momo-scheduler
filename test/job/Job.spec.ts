--- conflicted
+++ resolved
@@ -11,11 +11,7 @@
 
     expect(toJob(job)).toEqual({
       ...job,
-<<<<<<< HEAD
       parsedInterval: 1000,
-      firstRunAfter: 0,
-=======
->>>>>>> 0bb36ec1
       concurrency: 1,
       maxRunning: 0,
     });
