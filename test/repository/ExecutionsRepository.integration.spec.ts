import { MongoMemoryServer } from 'mongodb-memory-server';

<<<<<<< HEAD
import { Connection } from '../../src/Connection';
import { ExecutionsRepository } from '../../src/repository/ExecutionsRepository';
=======
import { ExecutionsRepository } from '../../src/repository/ExecutionsRepository';
import { connect, disconnect } from '../../src/connect';
import { getExecutionsRepository } from '../../src/repository/getRepository';
>>>>>>> b1746419
import { sleep } from '../utils/sleep';

describe('ExecutionsRepository', () => {
  const scheduleId = '123';
  const name = 'test job';

  let mongo: MongoMemoryServer;
  let connection: Connection;
  let executionsRepository: ExecutionsRepository;

  beforeAll(async () => {
    ExecutionsRepository.deadScheduleThreshold = 1000;

    mongo = await MongoMemoryServer.create();
<<<<<<< HEAD
    connection = await Connection.create({ url: mongo.getUri() });
    executionsRepository = connection.getExecutionsRepository();
  });

  beforeEach(async () => await executionsRepository.delete());
=======
    await connect({ url: mongo.getUri() });
    executionsRepository = getExecutionsRepository();
  });

  beforeEach(async () => executionsRepository.clear());
>>>>>>> b1746419

  afterAll(async () => {
    await connection.disconnect();
    await mongo.stop();
  });

  describe('addSchedule', () => {
    it('can add a schedule', async () => {
      await executionsRepository.addSchedule(scheduleId);

      const entities = await executionsRepository.find({});

      expect(entities).toHaveLength(1);
      expect(entities[0]?.scheduleId).toEqual(scheduleId);
    });
  });

  describe('with schedule', () => {
    beforeEach(async () => {
      await executionsRepository.addSchedule(scheduleId);
    });

    describe('removeJob', () => {
      it('can remove a job', async () => {
        await executionsRepository.addExecution(scheduleId, name, 0);

        const executionsEntity = await executionsRepository.findOne({ scheduleId });
        expect(executionsEntity?.executions).toEqual({ [name]: 1 });

        await executionsRepository.removeJob(scheduleId, name);
        const executionsEntity2 = await executionsRepository.findOne({ scheduleId });
        expect(executionsEntity2?.executions).toEqual({});
      });

      it('keeps other job', async () => {
        const otherName = 'other job';
        await executionsRepository.addExecution(scheduleId, name, 0);
        await executionsRepository.addExecution(scheduleId, otherName, 0);

        const executionsEntity = await executionsRepository.findOne({ scheduleId });
        expect(executionsEntity?.executions).toEqual({ [name]: 1, [otherName]: 1 });

        await executionsRepository.removeJob(scheduleId, name);
        const executionsEntity2 = await executionsRepository.findOne({ scheduleId });
        expect(executionsEntity2?.executions).toEqual({ [otherName]: 1 });
      });
    });

    describe('execution', () => {
      it('can add and remove an execution', async () => {
        const { added, running } = await executionsRepository.addExecution(scheduleId, name, 1);
        expect(added).toBe(true);
        expect(running).toBe(0);

        const executionsEntity = await executionsRepository.findOne({ scheduleId });
        expect(executionsEntity?.executions).toEqual({ [name]: 1 });

        await executionsRepository.removeExecution(scheduleId, name);

        const executionsEntity2 = await executionsRepository.findOne({ scheduleId });
        expect(executionsEntity2?.executions).toEqual({ [name]: 0 });
      });

      it('can add an execution when only dead schedule reports executions', async () => {
        const deadScheduleId = 'dead schedule';
        await executionsRepository.addSchedule(deadScheduleId);
        await executionsRepository.addExecution(deadScheduleId, name, 1);
        await sleep(ExecutionsRepository.deadScheduleThreshold);

        const { added, running } = await executionsRepository.addExecution(scheduleId, name, 1);
        expect(added).toBe(true);
        expect(running).toBe(0);
      });

      it('cannot add an execution when maxRunning is reached', async () => {
        await executionsRepository.addExecution(scheduleId, name, 1);
        const { added, running } = await executionsRepository.addExecution(scheduleId, name, 1);
        expect(added).toBe(false);
        expect(running).toBe(1);
      });

      it('can add an execution with maxRunning set to 0', async () => {
        const executionPing = await executionsRepository.addExecution(scheduleId, name, 0);
        expect(executionPing).toBeDefined();
      });
    });

    describe('countRunningExecutions', () => {
      it('returns number of executions', async () => {
        await executionsRepository.addExecution(scheduleId, name, 2);
        await executionsRepository.addExecution(scheduleId, name, 2);

        const running = await executionsRepository.countRunningExecutions(name);
        expect(running).toBe(2);
      });

      it('does not count dead executions', async () => {
        await executionsRepository.addExecution(scheduleId, name, 1);
        await sleep(ExecutionsRepository.deadScheduleThreshold);

        const running = await executionsRepository.countRunningExecutions(name);
        expect(running).toBe(0);
      });

      it('counts executions by different schedules', async () => {
        const otherScheduleId = 'other schedule';
        await executionsRepository.addSchedule(otherScheduleId);

        await executionsRepository.addExecution(scheduleId, name, 2);
        await executionsRepository.addExecution(otherScheduleId, name, 2);

        const running = await executionsRepository.countRunningExecutions(name);
        expect(running).toBe(2);
      });

      it('counts executions when other schedule has no entry', async () => {
        const otherScheduleId = 'other schedule';
        await executionsRepository.addSchedule(otherScheduleId);

        await executionsRepository.addExecution(scheduleId, name, 2);

        const running = await executionsRepository.countRunningExecutions(name);
        expect(running).toBe(1);
      });
    });

    describe('ping', () => {
      it('updates timestamp', async () => {
        const executionsEntity = await executionsRepository.findOne({ scheduleId });

        await executionsRepository.ping(scheduleId);

        const executionsEntityAfterPing = await executionsRepository.findOne({ scheduleId });
        expect(executionsEntityAfterPing?.timestamp).toBeGreaterThan(executionsEntity!.timestamp);
      });
    });
  });

  describe('clean', () => {
    const deadScheduleId = 'dead schedule';

    it('removes dead schedules', async () => {
      await executionsRepository.addSchedule(deadScheduleId);
      await sleep(ExecutionsRepository.deadScheduleThreshold);

      const deletedCount = await executionsRepository.clean();

      expect(deletedCount).toBe(1);
      expect(await executionsRepository.findOne({ scheduleId })).toBeUndefined();
    });

    it('keeps alive schedules', async () => {
      await executionsRepository.addSchedule(deadScheduleId);
      await sleep(ExecutionsRepository.deadScheduleThreshold);

      await executionsRepository.addSchedule(scheduleId);

      const deletedCount = await executionsRepository.clean();

      expect(deletedCount).toBe(1);
      expect(await executionsRepository.findOne({ scheduleId: deadScheduleId })).toBeUndefined();
      expect(await executionsRepository.findOne({ scheduleId })).toBeDefined();
    });
  });
});<|MERGE_RESOLUTION|>--- conflicted
+++ resolved
@@ -1,13 +1,7 @@
 import { MongoMemoryServer } from 'mongodb-memory-server';
 
-<<<<<<< HEAD
 import { Connection } from '../../src/Connection';
 import { ExecutionsRepository } from '../../src/repository/ExecutionsRepository';
-=======
-import { ExecutionsRepository } from '../../src/repository/ExecutionsRepository';
-import { connect, disconnect } from '../../src/connect';
-import { getExecutionsRepository } from '../../src/repository/getRepository';
->>>>>>> b1746419
 import { sleep } from '../utils/sleep';
 
 describe('ExecutionsRepository', () => {
@@ -22,19 +16,11 @@
     ExecutionsRepository.deadScheduleThreshold = 1000;
 
     mongo = await MongoMemoryServer.create();
-<<<<<<< HEAD
     connection = await Connection.create({ url: mongo.getUri() });
     executionsRepository = connection.getExecutionsRepository();
   });
 
-  beforeEach(async () => await executionsRepository.delete());
-=======
-    await connect({ url: mongo.getUri() });
-    executionsRepository = getExecutionsRepository();
-  });
-
-  beforeEach(async () => executionsRepository.clear());
->>>>>>> b1746419
+  beforeEach(async () => executionsRepository.delete());
 
   afterAll(async () => {
     await connection.disconnect();
