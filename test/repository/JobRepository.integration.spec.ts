--- conflicted
+++ resolved
@@ -10,7 +10,7 @@
 describe('JobRepository', () => {
   const job = toJob({
     name: 'test job',
-    schedule: { interval: 'one minute', firstRunAfter: 0 },
+    schedule: { interval: 'one minute' },
     handler: () => undefined,
   });
   const jobDefinition = toJobDefinition(job);
@@ -94,26 +94,22 @@
     it('returns jobs', async () => {
       const job1: JobEntity = {
         name: 'job1',
-<<<<<<< HEAD
-        interval: '1 minute',
-        parsedInterval: 60_000,
-        firstRunAfter: 0,
-=======
-        schedule: { interval: '1 minute', firstRunAfter: 0 },
->>>>>>> 0bb36ec1
+        schedule: {
+          interval: '1 minute',
+          parsedInterval: 60_000,
+          firstRunAfter: 0,
+        },
         executionInfo: {} as ExecutionInfo,
         concurrency: 1,
         maxRunning: 3,
       };
       const job2: JobEntity = {
         name: 'job2',
-<<<<<<< HEAD
-        interval: '2 minutes',
-        parsedInterval: 120_000,
-        firstRunAfter: 0,
-=======
-        schedule: { interval: '2 minutes', firstRunAfter: 0 },
->>>>>>> 0bb36ec1
+        schedule: {
+          interval: '2 minutes',
+          parsedInterval: 120_000,
+          firstRunAfter: 0,
+        },
         executionInfo: {} as ExecutionInfo,
         concurrency: 1,
         maxRunning: 0,
@@ -154,7 +150,7 @@
       };
       await jobRepository.save(savedJob);
 
-      await jobRepository.updateJob(job.name, { schedule: { interval: 'new interval', firstRunAfter: 0 } });
+      await jobRepository.updateJob(job.name, { schedule: { interval: 'two minutes', firstRunAfter: 0,  parsedInterval: 120_000, } });
 
       const jobs = await jobRepository.find({ name: job.name });
       expect(jobs[0]?.executionInfo).toEqual(savedJob.executionInfo);
