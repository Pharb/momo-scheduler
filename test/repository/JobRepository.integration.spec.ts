import { DateTime } from 'luxon';
import { MongoMemoryServer } from 'mongodb-memory-server';
<<<<<<< HEAD
import { ExecutionInfo, ExecutionStatus, MomoJob } from '../../src';
import { Connection } from '../../src/Connection';
import { createJobEntity } from '../../src/repository/createJobEntity';
import { JobRepository } from '../../src/repository/JobRepository';
import { JobEntity } from '../../src/repository/JobEntity';
import { fromMomoJob } from '../../src/job/Job';
=======

import { ExecutionStatus, MomoJob } from '../../src';
import { JobRepository } from '../../src/repository/JobRepository';
import { connect, disconnect } from '../../src/connect';
import { createJobEntity } from '../utils/createJobEntity';
import { getJobRepository } from '../../src/repository/getRepository';
>>>>>>> b1746419

describe('JobRepository', () => {
  const job: MomoJob = {
    name: 'test job',
    interval: 'one minute',
    handler: () => undefined,
  };
  let mongo: MongoMemoryServer;
  let connection: Connection;
  let jobRepository: JobRepository;

  beforeAll(async () => {
    mongo = await MongoMemoryServer.create();
<<<<<<< HEAD
    connection = await Connection.create({ url: mongo.getUri() });
    jobRepository = connection.getJobRepository();
  });

  beforeEach(async () => await jobRepository.deleteOne({}));
=======
    await connect({ url: mongo.getUri() });
    jobRepository = getJobRepository();
  });

  beforeEach(async () => jobRepository.delete({}));
>>>>>>> b1746419

  afterAll(async () => {
    await connection.disconnect();
    await mongo.stop();
  });

  describe('check', () => {
    const name = 'test';

    it('returns executionInfo', async () => {
      const executionInfo: ExecutionInfo = {
        lastStarted: DateTime.now().toISO(),
        lastFinished: DateTime.now().toISO(),
        lastResult: { status: ExecutionStatus.finished },
      };
      await jobRepository.save({ name, executionInfo } as JobEntity);

      const result = await jobRepository.check(name);

      expect(result).toEqual(executionInfo);
    });

    it('returns nothing if job not found', async () => {
      expect(await jobRepository.check(name)).toBeUndefined();
    });
  });

  describe('define', () => {
    jest.setTimeout(1000000);
    const job: MomoJob = { name: 'test', interval: '1 minute', handler: () => 'finished' };

    it('saves a job', async () => {
      await jobRepository.define(fromMomoJob(job));

      expect(await jobRepository.find({ name: job.name })).toEqual([
        { ...createJobEntity(job), _id: expect.anything() },
      ]);
    });

    it('updates a job', async () => {
      await jobRepository.save(createJobEntity(job));

      const newInterval = '2 minutes';
      await jobRepository.define(fromMomoJob({ ...job, interval: newInterval }));

      expect(await jobRepository.find({ name: job.name })).toEqual([
        { ...createJobEntity(job), interval: newInterval, _id: expect.anything() },
      ]);
    });

    it('cleans up duplicate jobs but keeps latest job', async () => {
      const duplicate = createJobEntity(job);
      const latest = createJobEntity(job);
      latest.executionInfo = { lastFinished: DateTime.now().toISO() } as ExecutionInfo;
      await jobRepository.save(duplicate);
      await jobRepository.save(latest);

      const newInterval = 'two minutes';
      await jobRepository.define(fromMomoJob({ ...job, interval: newInterval }));

      expect(await jobRepository.find({ name: job.name })).toEqual([
        { ...createJobEntity(job), interval: newInterval, executionInfo: latest.executionInfo, _id: expect.anything() },
      ]);
    });
  });

  describe('list', () => {
    it('returns jobs', async () => {
      const job1 = {
        name: 'job1',
        interval: '1 minute',
        executionInfo: {} as ExecutionInfo,
        running: 2,
        concurrency: 1,
        maxRunning: 3,
      };
      const job2 = {
        name: 'job2',
        interval: '2 minutes',
        executionInfo: {} as ExecutionInfo,
        running: 0,
        concurrency: 1,
        maxRunning: 0,
      };
      await jobRepository.save(job1);
      await jobRepository.save(job2);

      const jobs = await jobRepository.list();

      expect(jobs).toEqual([
        {
          name: job1.name,
          interval: job1.interval,
          concurrency: job1.concurrency,
          maxRunning: job1.maxRunning,
          executionInfo: {},
        },
        {
          name: job2.name,
          interval: job2.interval,
          concurrency: job2.concurrency,
          maxRunning: job2.maxRunning,
          executionInfo: {},
        },
      ]);
    });
  });

  describe('updateJob', () => {
    it('does not overwrite executionInfo', async () => {
      const savedJob = createJobEntity(job);
      savedJob.executionInfo = {
        lastStarted: DateTime.now().toISO(),
        lastFinished: DateTime.now().toISO(),
        lastResult: { status: ExecutionStatus.finished, handlerResult: 'I was executed' },
      };
      await jobRepository.save(savedJob);

      await jobRepository.updateJob(job.name, { interval: 'new interval' });

      const jobs = await jobRepository.find({ name: job.name });
      expect(jobs[0]?.executionInfo).toEqual(savedJob.executionInfo);
    });

    it('can update maxRunning to 0', async () => {
      const savedJob = createJobEntity({ ...job, maxRunning: 3 });
      await jobRepository.save(savedJob);

      await jobRepository.updateJob(job.name, { maxRunning: 0 });

      const jobs = await jobRepository.find({ name: job.name });
      expect(jobs[0]?.maxRunning).toBe(0);
    });
  });
});<|MERGE_RESOLUTION|>--- conflicted
+++ resolved
@@ -1,20 +1,12 @@
 import { DateTime } from 'luxon';
 import { MongoMemoryServer } from 'mongodb-memory-server';
-<<<<<<< HEAD
+
+import { Connection } from '../../src/Connection';
 import { ExecutionInfo, ExecutionStatus, MomoJob } from '../../src';
-import { Connection } from '../../src/Connection';
+import { JobEntity } from '../../src/repository/JobEntity';
+import { JobRepository } from '../../src/repository/JobRepository';
 import { createJobEntity } from '../../src/repository/createJobEntity';
-import { JobRepository } from '../../src/repository/JobRepository';
-import { JobEntity } from '../../src/repository/JobEntity';
 import { fromMomoJob } from '../../src/job/Job';
-=======
-
-import { ExecutionStatus, MomoJob } from '../../src';
-import { JobRepository } from '../../src/repository/JobRepository';
-import { connect, disconnect } from '../../src/connect';
-import { createJobEntity } from '../utils/createJobEntity';
-import { getJobRepository } from '../../src/repository/getRepository';
->>>>>>> b1746419
 
 describe('JobRepository', () => {
   const job: MomoJob = {
@@ -28,19 +20,11 @@
 
   beforeAll(async () => {
     mongo = await MongoMemoryServer.create();
-<<<<<<< HEAD
     connection = await Connection.create({ url: mongo.getUri() });
     jobRepository = connection.getJobRepository();
   });
 
-  beforeEach(async () => await jobRepository.deleteOne({}));
-=======
-    await connect({ url: mongo.getUri() });
-    jobRepository = getJobRepository();
-  });
-
-  beforeEach(async () => jobRepository.delete({}));
->>>>>>> b1746419
+  beforeEach(async () => jobRepository.deleteOne({}));
 
   afterAll(async () => {
     await connection.disconnect();
