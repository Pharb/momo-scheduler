import { MongoMemoryServer } from 'mongodb-memory-server';

<<<<<<< HEAD
import { MomoJob, MongoSchedule } from '../../src';
import { JobRepository } from '../../src/repository/JobRepository';
import { initLoggingForTests } from '../utils/logging';
import { fromMomoJob } from '../../src/job/Job';
import { Connection } from '../../src/Connection';
=======
import { JobEntity } from '../../src/repository/JobEntity';
import { JobRepository } from '../../src/repository/JobRepository';
import { MomoJob, MongoSchedule, clear } from '../../src';
import { getJobRepository } from '../../src/repository/getRepository';
import { initLoggingForTests } from '../utils/logging';
import { withDefaults } from '../../src/job/withDefaults';
>>>>>>> b1746419

describe('Schedule', () => {
  const job: MomoJob = {
    name: 'test job',
    interval: 'one minute',
    handler: jest.fn(),
  };

  let mongo: MongoMemoryServer;
  let connection: Connection;
  let jobRepository: JobRepository;
  let mongoSchedule: MongoSchedule;

  beforeAll(async () => {
    mongo = await MongoMemoryServer.create();
<<<<<<< HEAD
    connection = await Connection.create({ url: mongo.getUri() });
    jobRepository = connection.getJobRepository();

    mongoSchedule = await MongoSchedule.connect({ url: mongo.getUri() });
=======
    mongoSchedule = await MongoSchedule.connect({ url: mongo.getUri() });
    jobRepository = getJobRepository();
>>>>>>> b1746419

    initLoggingForTests(mongoSchedule);
  });

  beforeEach(async () => {
    await mongoSchedule.cancel();
    await mongoSchedule.clear();
  });

  afterAll(async () => {
    await mongoSchedule.disconnect();
    await connection.disconnect();
    await mongo.stop();
  });

  it('saves job with defaults and returns description of jobs on the schedule', async () => {
    await mongoSchedule.define(job);

    expect(await mongoSchedule.get(job.name)).toEqual({
      name: job.name,
      interval: job.interval,
      concurrency: 1,
      maxRunning: 0,
    });
  });

  it('updates job', async () => {
    await mongoSchedule.define(job);

    const newInterval = 'two minutes';
    await mongoSchedule.define({ ...job, interval: newInterval });

    expect(await mongoSchedule.get(job.name)).toEqual({
      name: job.name,
      interval: newInterval,
      concurrency: 1,
      maxRunning: 0,
    });
  });

  it('lists jobs on the schedule', async () => {
    await jobRepository.save(
      fromMomoJob({
        name: 'some job that is in the database but not on the schedule',
        handler: jest.fn(),
        interval: 'one minute',
      })
    );

    await mongoSchedule.define(job);

    expect(await mongoSchedule.list()).toEqual([
      { name: job.name, interval: job.interval, concurrency: 1, maxRunning: 0 },
    ]);
  });

  it('cancels jobs without removing them from the database', async () => {
    await mongoSchedule.define(job);
    await mongoSchedule.cancel();

    expect(await mongoSchedule.get(job.name)).toBeUndefined();
    expect(await jobRepository.find({})).toHaveLength(1);
  });

  it('cancels a job without removing it from the database', async () => {
    const jobToKeep = { ...job, name: 'keep me' };
    await mongoSchedule.define(jobToKeep);
    await mongoSchedule.define(job);

    await mongoSchedule.cancelJob(job.name);

    const jobs = await mongoSchedule.list();
    expect(jobs).toHaveLength(1);
    expect(jobs[0]?.name).toEqual(jobToKeep.name);

    const jobEntities = await jobRepository.find({});
    expect(jobEntities).toHaveLength(2);
  });

  it('removes jobs', async () => {
    await mongoSchedule.define(job);
    await mongoSchedule.remove();

    expect(await mongoSchedule.get(job.name)).toBeUndefined();
    expect(await jobRepository.find({})).toHaveLength(0);
  });

  it('removes a job', async () => {
    await mongoSchedule.define(job);

    const jobToKeep = { ...job, name: 'keep me' };
    await mongoSchedule.define(jobToKeep);

    await mongoSchedule.removeJob(job.name);

    expect(await mongoSchedule.get(job.name)).toEqual(undefined);

    const jobEntities = await jobRepository.find({});
    expect(jobEntities).toHaveLength(1);
    expect(jobEntities[0]?.name).toEqual(jobToKeep.name);
  });
});<|MERGE_RESOLUTION|>--- conflicted
+++ resolved
@@ -1,19 +1,10 @@
 import { MongoMemoryServer } from 'mongodb-memory-server';
 
-<<<<<<< HEAD
+import { Connection } from '../../src/Connection';
+import { JobRepository } from '../../src/repository/JobRepository';
 import { MomoJob, MongoSchedule } from '../../src';
-import { JobRepository } from '../../src/repository/JobRepository';
+import { fromMomoJob } from '../../src/job/Job';
 import { initLoggingForTests } from '../utils/logging';
-import { fromMomoJob } from '../../src/job/Job';
-import { Connection } from '../../src/Connection';
-=======
-import { JobEntity } from '../../src/repository/JobEntity';
-import { JobRepository } from '../../src/repository/JobRepository';
-import { MomoJob, MongoSchedule, clear } from '../../src';
-import { getJobRepository } from '../../src/repository/getRepository';
-import { initLoggingForTests } from '../utils/logging';
-import { withDefaults } from '../../src/job/withDefaults';
->>>>>>> b1746419
 
 describe('Schedule', () => {
   const job: MomoJob = {
@@ -29,15 +20,10 @@
 
   beforeAll(async () => {
     mongo = await MongoMemoryServer.create();
-<<<<<<< HEAD
     connection = await Connection.create({ url: mongo.getUri() });
     jobRepository = connection.getJobRepository();
 
     mongoSchedule = await MongoSchedule.connect({ url: mongo.getUri() });
-=======
-    mongoSchedule = await MongoSchedule.connect({ url: mongo.getUri() });
-    jobRepository = getJobRepository();
->>>>>>> b1746419
 
     initLoggingForTests(mongoSchedule);
   });
