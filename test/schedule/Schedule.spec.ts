import { anyString, deepEqual, instance, mock, when } from 'ts-mockito';
import { ExecutionStatus, MomoConnectionOptions, MomoEvent, MomoJob, MongoSchedule } from '../../src';
import { initLoggingForTests } from '../utils/logging';
import { createJobEntity } from '../../src/repository/createJobEntity';
import { ExecutionsRepository } from '../../src/repository/ExecutionsRepository';
<<<<<<< HEAD
import { JobRepository } from '../../src/repository/JobRepository';

const executionsRepository = mock(ExecutionsRepository);
const jobRepository = mock(JobRepository);
jest.mock('../../src/Connection', () => {
  return {
    Connection: {
      create: async (_options: MomoConnectionOptions) => {
        return {
          getJobRepository: () => instance(jobRepository),
          getExecutionsRepository: () => instance(executionsRepository),
          disconnect: async () => undefined,
        };
      },
    },
  };
});
=======
import { Job } from '../../src/job/Job';
import { JobEntity } from '../../src/repository/JobEntity';
import { JobRepository } from '../../src/repository/JobRepository';
import { createJobEntity } from '../utils/createJobEntity';
import { initLoggingForTests } from '../utils/logging';
import { mockRepositories } from '../utils/mockRepositories';
>>>>>>> b1746419

describe('Schedule', () => {
  const job: MomoJob = {
    name: 'test job',
    interval: 'one minute',
    handler: jest.fn(),
  };

  let mongoSchedule: MongoSchedule;

  beforeEach(async () => {
    jest.clearAllMocks();

    when(jobRepository.find(deepEqual({ name: job.name }))).thenResolve([]);

    mongoSchedule = await MongoSchedule.connect({ url: 'mongodb://does.not/matter' });
    initLoggingForTests(mongoSchedule);
  });

  afterEach(async () => {
    await mongoSchedule.disconnect();
  });

  it('emits logs', async () => {
    let caughtEvent: MomoEvent | undefined;
    mongoSchedule.on('debug', (event: MomoEvent) => (caughtEvent = event));

    await mongoSchedule.start();

    expect(caughtEvent).toEqual({ message: 'start all jobs', data: { count: 0 } });
  });

  it('does not report error when concurrency > maxRunning but maxRunning is not set', async () => {
    const defined = await mongoSchedule.define({ ...job, concurrency: 3 });

    expect(defined).toBe(true);
  });

  it('counts jobs', async () => {
    await mongoSchedule.define(job);

    expect(mongoSchedule.count()).toBe(1);
  });

  it('counts started jobs', async () => {
    const name = 'not started';
    when(jobRepository.find(deepEqual({ name }))).thenResolve([]);

    const notStartedJob = { ...job, name };
    await mongoSchedule.define(notStartedJob);
    await mongoSchedule.define(job);

    when(jobRepository.findOne(deepEqual({ name: job.name }))).thenResolve(createJobEntity(job));

    await mongoSchedule.startJob(job.name);

    expect(mongoSchedule.count()).toBe(2);
    expect(mongoSchedule.count(true)).toBe(1);
  });

  it('does nothing if a job is started that is not on the schedule', async () => {
    await mongoSchedule.startJob('not defined');

    expect(mongoSchedule.count()).toBe(0);
    expect(mongoSchedule.count(true)).toBe(0);
  });

  it('runs a job once', async () => {
    await mongoSchedule.define(job);

    when(jobRepository.findOne(deepEqual({ name: job.name }))).thenResolve(createJobEntity(job));
    when(executionsRepository.addExecution(anyString(), job.name, 0)).thenResolve({ added: true, running: 0 });

    const result = await mongoSchedule.run(job.name);

    expect(result).toEqual({ status: ExecutionStatus.finished, handlerResult: 'finished' });
    expect(job.handler).toHaveBeenCalledTimes(1);
  });

  it('skips running job once when job is not found', async () => {
    const result = await mongoSchedule.run('not defined');

    expect(result).toEqual({ status: ExecutionStatus.notFound });
  });

  it('skips running job once when job is not found in repository', async () => {
    await mongoSchedule.define(job);

    when(jobRepository.findOne(deepEqual({ name: job.name }))).thenResolve(undefined);

    const result = await mongoSchedule.run(job.name);

    expect(result).toEqual({ status: ExecutionStatus.notFound });
  });

  it('skips running job once when maxRunning is reached', async () => {
    await mongoSchedule.define(job);

    when(jobRepository.findOne(deepEqual({ name: job.name }))).thenResolve(createJobEntity(job));
    when(executionsRepository.addExecution(anyString(), job.name, 0)).thenResolve({
      added: false,
      running: 0,
    });

    const result = await mongoSchedule.run(job.name);

    expect(result).toEqual({ status: ExecutionStatus.maxRunningReached });
    expect(job.handler).toHaveBeenCalledTimes(0);
  });
});<|MERGE_RESOLUTION|>--- conflicted
+++ resolved
@@ -1,15 +1,16 @@
 import { anyString, deepEqual, instance, mock, when } from 'ts-mockito';
+
 import { ExecutionStatus, MomoConnectionOptions, MomoEvent, MomoJob, MongoSchedule } from '../../src';
+import { ExecutionsRepository } from '../../src/repository/ExecutionsRepository';
+import { JobRepository } from '../../src/repository/JobRepository';
+import { createJobEntity } from '../../src/repository/createJobEntity';
 import { initLoggingForTests } from '../utils/logging';
-import { createJobEntity } from '../../src/repository/createJobEntity';
-import { ExecutionsRepository } from '../../src/repository/ExecutionsRepository';
-<<<<<<< HEAD
-import { JobRepository } from '../../src/repository/JobRepository';
 
 const executionsRepository = mock(ExecutionsRepository);
 const jobRepository = mock(JobRepository);
 jest.mock('../../src/Connection', () => {
   return {
+    // eslint-disable-next-line @typescript-eslint/naming-convention
     Connection: {
       create: async (_options: MomoConnectionOptions) => {
         return {
@@ -21,14 +22,6 @@
     },
   };
 });
-=======
-import { Job } from '../../src/job/Job';
-import { JobEntity } from '../../src/repository/JobEntity';
-import { JobRepository } from '../../src/repository/JobRepository';
-import { createJobEntity } from '../utils/createJobEntity';
-import { initLoggingForTests } from '../utils/logging';
-import { mockRepositories } from '../utils/mockRepositories';
->>>>>>> b1746419
 
 describe('Schedule', () => {
   const job: MomoJob = {
