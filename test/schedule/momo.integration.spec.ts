--- conflicted
+++ resolved
@@ -2,25 +2,14 @@
 import { MongoMemoryServer } from 'mongodb-memory-server';
 import { v4 as uuid } from 'uuid';
 
-<<<<<<< HEAD
-import { ExecutionStatus, MomoError, MomoErrorEvent, MomoErrorType, MomoJob, MongoSchedule } from '../../src';
-import { JobRepository } from '../../src/repository/JobRepository';
-import { ExecutionsRepository } from '../../src/repository/ExecutionsRepository';
-import { sleep } from '../utils/sleep';
-import { waitFor } from '../utils/waitFor';
-import { initLoggingForTests } from '../utils/logging';
-import { createJobEntity } from '../../src/repository/createJobEntity';
 import { Connection } from '../../src/Connection';
-=======
-import { ExecutionStatus, MomoErrorEvent, MomoErrorType, MomoJob, MongoSchedule, clear, momoError } from '../../src';
+import { ExecutionStatus, MomoErrorEvent, MomoErrorType, MomoJob, MongoSchedule, momoError } from '../../src';
 import { ExecutionsRepository } from '../../src/repository/ExecutionsRepository';
 import { JobRepository } from '../../src/repository/JobRepository';
-import { createJobEntity } from '../utils/createJobEntity';
-import { getExecutionsRepository, getJobRepository } from '../../src/repository/getRepository';
+import { createJobEntity } from '../../src/repository/createJobEntity';
 import { initLoggingForTests } from '../utils/logging';
 import { sleep } from '../utils/sleep';
 import { waitFor } from '../utils/waitFor';
->>>>>>> b1746419
 
 interface TestJobHandler {
   handler: () => Promise<string>;
@@ -42,18 +31,12 @@
 
   beforeAll(async () => {
     mongo = await MongoMemoryServer.create();
-<<<<<<< HEAD
 
     connection = await Connection.create({ url: mongo.getUri() });
     jobRepository = connection.getJobRepository();
     executionsRepository = connection.getExecutionsRepository();
 
     mongoSchedule = await MongoSchedule.connect({ url: mongo.getUri() });
-=======
-    mongoSchedule = await MongoSchedule.connect({ url: mongo.getUri() });
-    jobRepository = getJobRepository();
-    executionsRepository = getExecutionsRepository();
->>>>>>> b1746419
 
     initLoggingForTests(mongoSchedule);
 
