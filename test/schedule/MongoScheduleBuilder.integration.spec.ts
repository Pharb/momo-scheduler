--- conflicted
+++ resolved
@@ -1,12 +1,8 @@
 import { MongoMemoryServer } from 'mongodb-memory-server';
 
-<<<<<<< HEAD
+import { Connection } from '../../src/Connection';
 import { MomoConnectionOptions, MomoJob, MongoSchedule } from '../../src';
-=======
-import { MomoConnectionOptions, MomoJob, MongoSchedule, clear } from '../../src';
->>>>>>> b1746419
 import { MongoScheduleBuilder } from '../../src/schedule/MongoScheduleBuilder';
-import { Connection } from '../../src/Connection';
 
 describe('MongoScheduleBuilder', () => {
   const job1: MomoJob = {
@@ -34,14 +30,7 @@
   beforeAll(async () => {
     mongo = await MongoMemoryServer.create();
     connectionOptions = { url: mongo.getUri() };
-<<<<<<< HEAD
     connection = await Connection.create(connectionOptions);
-=======
-  });
-
-  afterEach(async () => {
-    await clear();
->>>>>>> b1746419
   });
 
   afterAll(async () => {
