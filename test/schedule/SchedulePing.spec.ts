--- conflicted
+++ resolved
@@ -1,11 +1,7 @@
 import { deepEqual, instance, mock, verify } from 'ts-mockito';
 
 import { ExecutionsRepository } from '../../src/repository/ExecutionsRepository';
-<<<<<<< HEAD
-=======
 import { SchedulePing } from '../../src/schedule/SchedulePing';
-import { mockRepositories } from '../utils/mockRepositories';
->>>>>>> b1746419
 import { sleep } from '../utils/sleep';
 
 describe('SchedulePing', () => {
@@ -33,10 +29,6 @@
     await sleep(SchedulePing.interval);
 
     verify(executionsRepository.ping(scheduleId)).once();
-<<<<<<< HEAD
-    verify(executionsRepository.deleteOne(deepEqual({ scheduleId: scheduleId }))).once();
-=======
-    verify(executionsRepository.delete(deepEqual({ scheduleId }))).once();
->>>>>>> b1746419
+    verify(executionsRepository.deleteOne(deepEqual({ scheduleId }))).once();
   });
 });