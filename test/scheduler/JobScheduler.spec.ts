import { anything, deepEqual, instance, mock, verify, when } from 'ts-mockito';

<<<<<<< HEAD
import { JobScheduler } from '../../src/scheduler/JobScheduler';
import { Job } from '../../src/job/Job';
import { JobExecutor } from '../../src/executor/JobExecutor';
import { MomoError, MomoErrorType } from '../../src';
import { loggerForTests } from '../utils/logging';
import { createJobEntity } from '../../src/repository/createJobEntity';
=======
import { ExecutionsRepository } from '../../src/repository/ExecutionsRepository';
import { Job } from '../../src/job/Job';
import { JobEntity } from '../../src/repository/JobEntity';
import { JobExecutor } from '../../src/executor/JobExecutor';
import { JobRepository } from '../../src/repository/JobRepository';
import { JobScheduler } from '../../src/scheduler/JobScheduler';
import { MomoErrorType, momoError } from '../../src';
import { createJobEntity } from '../utils/createJobEntity';
import { loggerForTests } from '../utils/logging';
import { mockRepositories } from '../utils/mockRepositories';
>>>>>>> b1746419
import { sleep } from '../utils/sleep';
import { JobRepository } from '../../src/repository/JobRepository';
import { ExecutionsRepository } from '../../src/repository/ExecutionsRepository';

describe('JobScheduler', () => {
  const defaultJob = {
    name: 'test',
    interval: '1 second',
    immediate: false,
    concurrency: 1,
    maxRunning: 0,
    handler: jest.fn(),
  };
  const errorFn = jest.fn();
  const scheduleId = '123';

  let executionsRepository: ExecutionsRepository;
  let jobRepository: JobRepository;
  let jobExecutor: JobExecutor;
  let jobScheduler: JobScheduler;

  beforeEach(() => {
    executionsRepository = mock(ExecutionsRepository);
    jobRepository = mock(JobRepository);
    jobExecutor = mock(JobExecutor);
    when(jobExecutor.execute(anything())).thenResolve();
  });

  afterEach(async () => {
    await jobScheduler.stop();
  });

  function createJob(partialJob: Partial<Job> = {}): Job {
    const job = { ...defaultJob, ...partialJob };
    jobScheduler = new JobScheduler(
      job.name,
      job.immediate,
      instance(jobExecutor),
      scheduleId,
      instance(executionsRepository),
      instance(jobRepository),
      loggerForTests(errorFn)
    );
    when(jobRepository.findOne(deepEqual({ name: job.name }))).thenResolve(job);
    when(executionsRepository.countRunningExecutions(job.name)).thenResolve(0);
    return job;
  }

  describe('single job', () => {
    it('executes a job', async () => {
      createJob();
      await jobScheduler.start();

      await sleep(1100);
      verify(await jobExecutor.execute(anything())).once();
    });

    it('executes an immediate job', async () => {
      createJob({ immediate: true });

      await jobScheduler.start();

      await sleep(100);
      verify(await jobExecutor.execute(anything())).once();
    });

    it('stops', async () => {
      createJob();
      await jobScheduler.start();

      await sleep(1100);
      verify(await jobExecutor.execute(anything())).once();

      await jobScheduler.stop();

      await sleep(1100);
      verify(await jobExecutor.execute(anything())).once();
    });

    it('returns job description', async () => {
      const job = createJob();

      when(jobRepository.findOne(deepEqual({ name: job.name }))).thenResolve(createJobEntity(job));

      const jobDescription = await jobScheduler.getJobDescription();
      expect(jobDescription).toEqual({
        name: job.name,
        interval: job.interval,
        concurrency: job.concurrency,
        maxRunning: job.maxRunning,
      });
    });

    it('returns job description for started job', async () => {
      const job = createJob();
      await jobScheduler.start();

      when(jobRepository.findOne(deepEqual({ name: job.name }))).thenResolve(createJobEntity(job));

      const jobDescription = await jobScheduler.getJobDescription();
      expect(jobDescription).toEqual({
        name: job.name,
        interval: job.interval,
        concurrency: job.concurrency,
        maxRunning: job.maxRunning,
        schedulerStatus: { interval: job.interval, running: 0 },
      });
    });
  });

  describe('error cases', () => {
    it('throws on non-parsable interval', async () => {
      createJob({ interval: 'not an interval' });

      await expect(async () => jobScheduler.start()).rejects.toThrow(momoError.nonParsableInterval);
    });

    it('reports error when job was removed before scheduling', async () => {
      const job = createJob();
      when(jobRepository.findOne(deepEqual({ name: job.name }))).thenResolve(undefined);

      await jobScheduler.start();

      expect(errorFn).toHaveBeenCalledWith(
        'cannot schedule job',
        MomoErrorType.scheduleJob,
        { name: job.name },
        momoError.jobNotFound
      );
    });

    it('reports unexpected error with mongo', async () => {
      const job = createJob();
      await jobScheduler.start();

      const error = new Error('something unexpected happened');
      when(jobRepository.findOne(deepEqual({ name: job.name }))).thenThrow(error);

      await sleep(1100);

      expect(errorFn).toHaveBeenCalledWith(
        'an unexpected error occurred while executing job',
        MomoErrorType.executeJob,
        { name: job.name },
        error
      );

      expect(jobScheduler.getUnexpectedErrorCount()).toBe(1);
    });
  });

  describe('concurrent job', () => {
    it('executes job thrice', async () => {
      createJob({ concurrency: 3, maxRunning: 3 });
      await jobScheduler.start();

      await sleep(1100);
      verify(await jobExecutor.execute(anything())).thrice();
    });

    it('executes job when no maxRunning is set', async () => {
      const job = createJob({ maxRunning: 0, concurrency: 3 });
      await jobScheduler.start();

      await sleep(2100);
      verify(await jobExecutor.execute(anything())).times(2 * job.concurrency);
    });

    it('executes job only twice if it is already running', async () => {
      const job = createJob({ concurrency: 3, maxRunning: 3 });
      when(executionsRepository.countRunningExecutions(job.name)).thenResolve(1);

      await jobScheduler.start();

      await sleep(1100);
      verify(await jobExecutor.execute(anything())).twice();
    });
  });
});<|MERGE_RESOLUTION|>--- conflicted
+++ resolved
@@ -1,27 +1,14 @@
 import { anything, deepEqual, instance, mock, verify, when } from 'ts-mockito';
 
-<<<<<<< HEAD
-import { JobScheduler } from '../../src/scheduler/JobScheduler';
-import { Job } from '../../src/job/Job';
-import { JobExecutor } from '../../src/executor/JobExecutor';
-import { MomoError, MomoErrorType } from '../../src';
-import { loggerForTests } from '../utils/logging';
-import { createJobEntity } from '../../src/repository/createJobEntity';
-=======
 import { ExecutionsRepository } from '../../src/repository/ExecutionsRepository';
 import { Job } from '../../src/job/Job';
-import { JobEntity } from '../../src/repository/JobEntity';
 import { JobExecutor } from '../../src/executor/JobExecutor';
 import { JobRepository } from '../../src/repository/JobRepository';
 import { JobScheduler } from '../../src/scheduler/JobScheduler';
 import { MomoErrorType, momoError } from '../../src';
-import { createJobEntity } from '../utils/createJobEntity';
+import { createJobEntity } from '../../src/repository/createJobEntity';
 import { loggerForTests } from '../utils/logging';
-import { mockRepositories } from '../utils/mockRepositories';
->>>>>>> b1746419
 import { sleep } from '../utils/sleep';
-import { JobRepository } from '../../src/repository/JobRepository';
-import { ExecutionsRepository } from '../../src/repository/ExecutionsRepository';
 
 describe('JobScheduler', () => {
   const defaultJob = {
