--- conflicted
+++ resolved
@@ -1,19 +1,12 @@
 import { DateTime } from 'luxon';
 
 import { ExecutionStatus, JobResult } from '../job/ExecutionInfo';
+import { ExecutionsRepository } from '../repository/ExecutionsRepository';
 import { Handler } from '../job/MomoJob';
 import { JobEntity } from '../repository/JobEntity';
+import { JobRepository } from '../repository/JobRepository';
 import { Logger } from '../logging/Logger';
 import { MomoErrorType } from '../logging/error/MomoErrorType';
-<<<<<<< HEAD
-import { ExecutionStatus, JobResult } from '../job/ExecutionInfo';
-import { Logger } from '../logging/Logger';
-import { Handler } from '../job/MomoJob';
-import { ExecutionsRepository } from '../repository/ExecutionsRepository';
-import { JobRepository } from '../repository/JobRepository';
-=======
-import { getExecutionsRepository, getJobRepository } from '../repository/getRepository';
->>>>>>> b1746419
 
 export class JobExecutor {
   private stopped = false;
