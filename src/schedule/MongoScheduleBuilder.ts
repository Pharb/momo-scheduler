--- conflicted
+++ resolved
@@ -1,10 +1,5 @@
-<<<<<<< HEAD
+import { MomoConnectionOptions } from '../Connection';
 import { MomoJob } from '../job/MomoJob';
-import { MomoConnectionOptions } from '../Connection';
-=======
-import { MomoConnectionOptions } from '../connect';
-import { MomoJob } from '../job/MomoJob';
->>>>>>> b1746419
 import { MongoSchedule } from './MongoSchedule';
 
 export class MongoScheduleBuilder {
