import { sum } from 'lodash';

import { ExecutionStatus, JobResult } from '../job/ExecutionInfo';
import { JobScheduler } from '../scheduler/JobScheduler';
import { LogEmitter } from '../logging/LogEmitter';
import { MomoErrorType } from '../logging/error/MomoErrorType';
import { MomoJob } from '../job/MomoJob';
<<<<<<< HEAD
import { validate } from '../job/validate';
import { LogEmitter } from '../logging/LogEmitter';
import { ExecutionInfo, ExecutionStatus, JobResult } from '../job/ExecutionInfo';
import { MomoJobDescription } from '../job/MomoJobDescription';
import { MomoErrorType } from '../logging/error/MomoErrorType';
import { fromMomoJob } from '../job/Job';
import { JobRepository } from '../repository/JobRepository';
import { ExecutionsRepository } from '../repository/ExecutionsRepository';
=======
import { MomoJobDescription } from '../job/MomoJobDescription';
import { define } from '../job/define';
import { getJobRepository } from '../repository/getRepository';
import { validate } from '../job/validate';
import { withDefaults } from '../job/withDefaults';
>>>>>>> b1746419

export class Schedule extends LogEmitter {
  private jobSchedulers: { [name: string]: JobScheduler } = {};

  constructor(
    private readonly scheduleId: string,
    private readonly executionsRepository: ExecutionsRepository,
    private readonly jobRepository: JobRepository
  ) {
    super();
  }

  /**
   * Returns the number of unexpected errors that occurred during execution of scheduled jobs.
   *
   * Unexpected errors are
   * - not caused by malformed input data
   * - not caused by the job itself
   * - but eg. caused by a broken database connection or other unexpected events
   *
   * @param name if provided with a job name, returns the unexpectedErrorCount for this job.
   * Returns 0 if no job with this name is scheduled.
   */
  public getUnexpectedErrorCount(name?: string): number {
    if (name !== undefined) {
      return this.jobSchedulers[name]?.getUnexpectedErrorCount() ?? 0;
    }
    return sum(Object.values(this.jobSchedulers).map((jobScheduler) => jobScheduler.getUnexpectedErrorCount()));
  }

  /**
   * Defines a job on the schedule and persists it in the database.
   *
   * A job is identified by its name. If a job with the same name already exists, the job is stopped and updated.
   *
   * If several jobs with the given name are found in the database, they are deleted and a new job is saved.
   *
   * Run start() to schedule a defined job. If the scheduler was already started before a job was defined,
   * the scheduler has to be started again to pick up the change.
   *
   * @param momoJob the job to define
   * @returns true if jobs was defined, false if the job was invalid
   */
  public async define(momoJob: MomoJob): Promise<boolean> {
    const job = fromMomoJob(momoJob);

    if (!validate(job, this.logger)) {
      return false;
    }
    await this.stopJob(job.name);

    await this.jobRepository.define(job, this.logger);

    this.jobSchedulers[job.name] = JobScheduler.forJob(
      this.scheduleId,
      job,
      this.logger,
      this.executionsRepository,
      this.jobRepository
    );

    return true;
  }

  /**
   * Triggers a defined job to run immediately.
   * Does nothing if no job with this name exists.
   *
   * @param name the job to run
   * @returns the return value of the job's handler or one of: 'finished', 'max running reached' (job could not be executed), 'not found', 'failed'
   */
  public async run(name: string): Promise<JobResult> {
    const jobScheduler = this.jobSchedulers[name];

    if (!jobScheduler) {
      this.logger.debug('cannot run job - not found', { name });
      return { status: ExecutionStatus.notFound };
    }

    return jobScheduler.executeOnce();
  }

  /**
   * Schedule all defined jobs.
   *
   * Updates made to jobs after starting the scheduler are picked up
   * automatically from the database, EXCEPT for changes to the interval.
   * Start the scheduler again to change a job's interval.
   */
  public async start(): Promise<void> {
    this.logger.debug('start all jobs', { count: this.count() });
    await Promise.all(Object.values(this.jobSchedulers).map(async (jobScheduler) => jobScheduler.start()));
  }

  /**
   * Schedules a defined job.
   * Does nothing if no job with the given name exists.
   *
   * Updates made to jobs after starting the scheduler are picked up
   * automatically from the database, EXCEPT for changes to the interval.
   * Start the scheduler again to change a job's interval.
   *
   * @param name the job to start
   */
  public async startJob(name: string): Promise<void> {
    const jobScheduler = this.jobSchedulers[name];
    if (!jobScheduler) {
      this.logger.debug('job not found', { name });
      return;
    }

    this.logger.debug('start', { name });
    await jobScheduler.start();
  }

  /**
   * Stops a scheduled job without removing it from neither the schedule nor the database.
   * Does nothing if no job with the given name exists.
   * Jobs can be started again using start().
   *
   * @param name the job to stop
   */
  public async stopJob(name: string): Promise<void> {
    this.logger.debug('stop', { name });
    try {
      await this.jobSchedulers[name]?.stop();
    } catch (error) {
      this.logger.error('message failed to stop job', MomoErrorType.stopJob, { name }, error);
    }
  }

  /**
   * Stops all scheduled jobs without removing them from neither the schedule nor the database.
   * Jobs can be started again using start().
   */
  public async stop(): Promise<void> {
    this.logger.debug('stop all jobs', { count: this.count() });
    try {
      await Promise.all(Object.values(this.jobSchedulers).map(async (jobScheduler) => jobScheduler.stop()));
    } catch (error) {
      this.logger.error('message failed to stop jobs', MomoErrorType.stopJob, { count: this.count() }, error);
    }
  }

  /**
   * Stops a scheduled job and removes it from the schedule (but not from the database).
   * Does nothing if no job with the given name exists.
   *
   * @param name the job to cancel
   */
  public async cancelJob(name: string): Promise<void> {
    await this.stopJob(name);
    this.logger.debug('cancel', { name });
    delete this.jobSchedulers[name];
  }

  /**
   * Stops all scheduled jobs and removes them from the schedule (but not from the database).
   */
  public async cancel(): Promise<void> {
    await this.stop();
    this.logger.debug('cancel all jobs', { count: Object.keys(this.jobSchedulers).length });
    this.jobSchedulers = {};
  }

  /**
   * Stops a scheduled job and removes it from the schedule and the database.
   * Does nothing if no job with the given name exists.
   *
   * @param name the job to remove
   */
  public async removeJob(name: string): Promise<void> {
    await this.cancelJob(name);
    this.logger.debug('remove', { name });
    await this.jobRepository.deleteOne({ name });
  }

  /**
   * Stops all scheduled jobs and removes them from the schedule and the database.
   */
  public async remove(): Promise<void> {
    const names = Object.keys(this.jobSchedulers);
    await this.cancel();
    this.logger.debug('remove all jobs', { names: names.join(', ') });
    await this.jobRepository.delete({ name: { $in: names } });
  }

  /**
   * Returns the number of jobs on the schedule.
   *
   * @param started = false only count started jobs
   */
  public count(started = false): number {
    return started
      ? Object.values(this.jobSchedulers).filter((jobScheduler) => jobScheduler.isStarted()).length
      : Object.values(this.jobSchedulers).length;
  }

  /**
   * Returns descriptions of all jobs on the schedule.
   */
  public async list(): Promise<MomoJobDescription[]> {
    return (
      await Promise.all(Object.values(this.jobSchedulers).map(async (jobScheduler) => jobScheduler.getJobDescription()))
    ).filter((jobDescription): jobDescription is MomoJobDescription => jobDescription !== undefined);
  }
  /**
   * Retrieves execution information about the job from the database. Returns undefined if the job cannot be found or was never executed.
   *
   * @param name the job to check
   */
  public async check(name: string): Promise<ExecutionInfo | undefined> {
    return this.jobRepository.check(name);
  }

  /**
   * Removes all jobs from the database.
   *
   * NOTE:
   * This also removes jobs that are not on this schedule, but were defined by other schedules.
   * However, does NOT stop job executions - this will cause currently running jobs to fail.
   * Consider using stop/cancel/remove methods instead!
   */
  public async clear(): Promise<void> {
    await this.jobRepository.delete();
  }

  /**
   * Returns the description of a job or undefined if no job with the given name is on the schedule.
   *
   * @param name the name of the job to return
   */
  public async get(name: string): Promise<MomoJobDescription | undefined> {
    return this.jobSchedulers[name]?.getJobDescription();
  }
}<|MERGE_RESOLUTION|>--- conflicted
+++ resolved
@@ -1,26 +1,15 @@
 import { sum } from 'lodash';
 
-import { ExecutionStatus, JobResult } from '../job/ExecutionInfo';
+import { ExecutionInfo, ExecutionStatus, JobResult } from '../job/ExecutionInfo';
+import { ExecutionsRepository } from '../repository/ExecutionsRepository';
+import { JobRepository } from '../repository/JobRepository';
 import { JobScheduler } from '../scheduler/JobScheduler';
 import { LogEmitter } from '../logging/LogEmitter';
 import { MomoErrorType } from '../logging/error/MomoErrorType';
 import { MomoJob } from '../job/MomoJob';
-<<<<<<< HEAD
+import { MomoJobDescription } from '../job/MomoJobDescription';
+import { fromMomoJob } from '../job/Job';
 import { validate } from '../job/validate';
-import { LogEmitter } from '../logging/LogEmitter';
-import { ExecutionInfo, ExecutionStatus, JobResult } from '../job/ExecutionInfo';
-import { MomoJobDescription } from '../job/MomoJobDescription';
-import { MomoErrorType } from '../logging/error/MomoErrorType';
-import { fromMomoJob } from '../job/Job';
-import { JobRepository } from '../repository/JobRepository';
-import { ExecutionsRepository } from '../repository/ExecutionsRepository';
-=======
-import { MomoJobDescription } from '../job/MomoJobDescription';
-import { define } from '../job/define';
-import { getJobRepository } from '../repository/getRepository';
-import { validate } from '../job/validate';
-import { withDefaults } from '../job/withDefaults';
->>>>>>> b1746419
 
 export class Schedule extends LogEmitter {
   private jobSchedulers: { [name: string]: JobScheduler } = {};
