import { min } from 'lodash';

import { ExecutionStatus, JobResult } from '../job/ExecutionInfo';
import { ExecutionsRepository } from '../repository/ExecutionsRepository';
import { Job } from '../job/Job';
import { JobExecutor } from '../executor/JobExecutor';
import { JobRepository } from '../repository/JobRepository';
import { Logger } from '../logging/Logger';
import { MomoErrorType } from '../logging/error/MomoErrorType';
import { MomoJobDescription, jobDescriptionFromEntity } from '../job/MomoJobDescription';
import { momoError } from '../logging/error/MomoError';
import { ExecutableIntervalSchedule } from './ExecutableIntervalSchedule';
import { ExecutableCronSchedule } from './ExecutableCronSchedule';
import { toExecutableSchedule } from './ExecutableSchedule';

export class JobScheduler {
  private unexpectedErrorCount = 0;
  private executableSchedule?: ExecutableIntervalSchedule | ExecutableCronSchedule;

  constructor(
    private readonly jobName: string,
    private readonly jobExecutor: JobExecutor,
    private readonly scheduleId: string,
    private readonly executionsRepository: ExecutionsRepository,
    private readonly jobRepository: JobRepository,
    private readonly logger: Logger
  ) {}

  static forJob(
    scheduleId: string,
    job: Job,
    logger: Logger,
    executionsRepository: ExecutionsRepository,
    jobRepository: JobRepository
  ): JobScheduler {
    const executor = new JobExecutor(job.handler, scheduleId, executionsRepository, jobRepository, logger);
    return new JobScheduler(job.name, executor, scheduleId, executionsRepository, jobRepository, logger);
  }

  getUnexpectedErrorCount(): number {
    return this.unexpectedErrorCount;
  }

  isStarted(): boolean {
    return this.executableSchedule?.isStarted() ?? false;
  }

  async getJobDescription(): Promise<MomoJobDescription | undefined> {
    const jobEntity = await this.jobRepository.findOne({ name: this.jobName });
    if (!jobEntity) {
      this.logger.error(
        'get job description - job not found',
        MomoErrorType.scheduleJob,
        { name: this.jobName },
        momoError.jobNotFound
      );
      return;
    }

    const schedulerStatus = !this.executableSchedule
      ? undefined
      : {
          schedule: this.executableSchedule.toObject(),
          running: await this.executionsRepository.countRunningExecutions(jobEntity.name),
        };

    return { ...jobDescriptionFromEntity(jobEntity), schedulerStatus };
  }

  async start(): Promise<void> {
    await this.stop();

    const jobEntity = await this.jobRepository.findOne({ name: this.jobName });
    if (!jobEntity) {
      this.logger.error(
        'cannot schedule job',
        MomoErrorType.scheduleJob,
        { name: this.jobName },
        momoError.jobNotFound
      );
      return;
    }

<<<<<<< HEAD
    this.interval = jobEntity.interval;

    const delay = calculateDelay(jobEntity.parsedInterval, jobEntity);
=======
    this.executableSchedule = toExecutableSchedule(jobEntity.schedule);
>>>>>>> 0bb36ec1

    const { nextExecution } = this.executableSchedule.execute(
      this.executeConcurrently.bind(this),
<<<<<<< HEAD
      jobEntity.parsedInterval,
      delay,
=======
>>>>>>> 0bb36ec1
      this.logger,
      'Concurrent execution failed',
      jobEntity.executionInfo
    );

    this.logger.debug(`scheduled job to run at ${nextExecution}`, {
      name: this.jobName,
<<<<<<< HEAD
      interval: this.interval,
      parsedInterval: jobEntity.parsedInterval,
      delay,
=======
      ...this.executableSchedule.toObject(),
>>>>>>> 0bb36ec1
    });
  }

  async stop(): Promise<void> {
    if (this.executableSchedule) {
      this.executableSchedule.stop();
      this.jobExecutor.stop();
      await this.executionsRepository.removeJob(this.scheduleId, this.jobName);
      this.executableSchedule = undefined;
    }
  }

  async executeOnce(): Promise<JobResult> {
    try {
      const jobEntity = await this.jobRepository.findOne({ name: this.jobName });
      if (!jobEntity) {
        this.logger.error(
          'job not found, skip execution',
          MomoErrorType.executeJob,
          { name: this.jobName },
          momoError.jobNotFound
        );
        return {
          status: ExecutionStatus.notFound,
        };
      }

      return this.jobExecutor.execute(jobEntity);
    } catch (e) {
      this.handleUnexpectedError(e);
      return {
        status: ExecutionStatus.failed,
      };
    }
  }

  async executeConcurrently(): Promise<void> {
    try {
      const jobEntity = await this.jobRepository.findOne({ name: this.jobName });
      if (!jobEntity) {
        this.logger.error(
          'job not found, skip execution',
          MomoErrorType.executeJob,
          { name: this.jobName },
          momoError.jobNotFound
        );
        return;
      }

      const running = await this.executionsRepository.countRunningExecutions(jobEntity.name);
      const numToExecute =
        jobEntity.maxRunning > 0
          ? min([jobEntity.concurrency, jobEntity.maxRunning - running]) ?? jobEntity.concurrency
          : jobEntity.concurrency;
      this.logger.debug('execute job', { name: this.jobName, times: numToExecute });

      for (let i = 0; i < numToExecute; i++) {
        // eslint-disable-next-line no-void
        void this.jobExecutor.execute(jobEntity).catch((e) => {
          this.handleUnexpectedError(e);
        });
      }
    } catch (e) {
      this.handleUnexpectedError(e);
    }
  }

  private handleUnexpectedError(error: unknown): void {
    this.unexpectedErrorCount++;
    this.logger.error(
      'an unexpected error occurred while executing job',
      MomoErrorType.executeJob,
      { name: this.jobName },
      error
    );
  }
}<|MERGE_RESOLUTION|>--- conflicted
+++ resolved
@@ -81,21 +81,10 @@
       return;
     }
 
-<<<<<<< HEAD
-    this.interval = jobEntity.interval;
-
-    const delay = calculateDelay(jobEntity.parsedInterval, jobEntity);
-=======
     this.executableSchedule = toExecutableSchedule(jobEntity.schedule);
->>>>>>> 0bb36ec1
 
     const { nextExecution } = this.executableSchedule.execute(
       this.executeConcurrently.bind(this),
-<<<<<<< HEAD
-      jobEntity.parsedInterval,
-      delay,
-=======
->>>>>>> 0bb36ec1
       this.logger,
       'Concurrent execution failed',
       jobEntity.executionInfo
@@ -103,13 +92,7 @@
 
     this.logger.debug(`scheduled job to run at ${nextExecution}`, {
       name: this.jobName,
-<<<<<<< HEAD
-      interval: this.interval,
-      parsedInterval: jobEntity.parsedInterval,
-      delay,
-=======
       ...this.executableSchedule.toObject(),
->>>>>>> 0bb36ec1
     });
   }
 
