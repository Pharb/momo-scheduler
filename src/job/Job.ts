--- conflicted
+++ resolved
@@ -1,11 +1,7 @@
-<<<<<<< HEAD
+import { WithoutId } from 'mongodb';
+
 import { Handler, MomoJob } from './MomoJob';
-import { WithoutId } from 'mongodb';
 import { JobEntity } from '../repository/JobEntity';
-=======
-import { ExecutionInfo } from './ExecutionInfo';
-import { Handler } from './MomoJob';
->>>>>>> b1746419
 
 export type MomoJobStatus = WithoutId<JobEntity>;
 
