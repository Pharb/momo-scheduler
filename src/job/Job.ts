<<<<<<< HEAD
import humanInterval from 'human-interval';
import { Handler, MomoJob } from './MomoJob';
import { momoError } from '../logging/error/MomoError';

export interface JobDefinition {
  name: string;
  interval: string;
  parsedInterval: number;
  firstRunAfter: number;
=======
import { WithoutId } from 'mongodb';

import { CronSchedule, Handler, IntervalSchedule, MomoJob, isIntervalSchedule } from './MomoJob';
import { JobEntity } from '../repository/JobEntity';

export type MomoJobStatus = WithoutId<JobEntity>;

export interface JobDefinition {
  name: string;
  schedule: Required<IntervalSchedule> | CronSchedule;
>>>>>>> 0bb36ec1
  concurrency: number;
  maxRunning: number;
}

export interface Job extends JobDefinition {
  handler: Handler;
}

<<<<<<< HEAD
export function toJob(job: MomoJob): Job {
  const firstRunAfter =
    job.firstRunAfter !== undefined
      ? typeof job.firstRunAfter === 'number'
        ? job.firstRunAfter
        : humanInterval(job.firstRunAfter)
      : 0;
  if (firstRunAfter === undefined || isNaN(firstRunAfter)) {
    // firstRunAfter was already validated
    throw momoError.invalidFirstRunAfter;
  }

  const parsedInterval = humanInterval(job.interval);
  if (parsedInterval === undefined || isNaN(parsedInterval)) {
    // parsedInterval was already validated
    throw momoError.nonParsableInterval;
  }

  return { concurrency: 1, maxRunning: 0, ...job, firstRunAfter, parsedInterval };
}

export function toJobDefinition<T extends JobDefinition>({
  name,
  interval,
  parsedInterval,
  firstRunAfter,
  maxRunning,
  concurrency,
}: T): JobDefinition {
  return { name, interval, parsedInterval, firstRunAfter, maxRunning, concurrency };
=======
/**
 * sets default values
 *
 * @param momoJob
 */
export function toJob(momoJob: MomoJob): Job {
  const schedule = isIntervalSchedule(momoJob.schedule) ? { firstRunAfter: 0, ...momoJob.schedule } : momoJob.schedule;

  return {
    concurrency: 1,
    maxRunning: 0,
    ...momoJob,
    schedule,
  };
}

/**
 * removes properties that are not part of the JobDefinition interface
 *
 * @param job
 */
export function toJobDefinition<T extends JobDefinition>({
  name,
  schedule,
  maxRunning,
  concurrency,
}: T): JobDefinition {
  return { name, schedule, maxRunning, concurrency };
>>>>>>> 0bb36ec1
}<|MERGE_RESOLUTION|>--- conflicted
+++ resolved
@@ -1,25 +1,19 @@
-<<<<<<< HEAD
 import humanInterval from 'human-interval';
-import { Handler, MomoJob } from './MomoJob';
-import { momoError } from '../logging/error/MomoError';
-
-export interface JobDefinition {
-  name: string;
-  interval: string;
-  parsedInterval: number;
-  firstRunAfter: number;
-=======
 import { WithoutId } from 'mongodb';
 
 import { CronSchedule, Handler, IntervalSchedule, MomoJob, isIntervalSchedule } from './MomoJob';
 import { JobEntity } from '../repository/JobEntity';
+import { momoError } from '../logging/error/MomoError';
 
 export type MomoJobStatus = WithoutId<JobEntity>;
 
+interface ParsedIntervalSchedule extends Required<IntervalSchedule> {
+  parsedInterval: number;
+}
+
 export interface JobDefinition {
   name: string;
-  schedule: Required<IntervalSchedule> | CronSchedule;
->>>>>>> 0bb36ec1
+  schedule: ParsedIntervalSchedule | CronSchedule;
   concurrency: number;
   maxRunning: number;
 }
@@ -28,45 +22,35 @@
   handler: Handler;
 }
 
-<<<<<<< HEAD
-export function toJob(job: MomoJob): Job {
-  const firstRunAfter =
-    job.firstRunAfter !== undefined
-      ? typeof job.firstRunAfter === 'number'
-        ? job.firstRunAfter
-        : humanInterval(job.firstRunAfter)
-      : 0;
-  if (firstRunAfter === undefined || isNaN(firstRunAfter)) {
-    // firstRunAfter was already validated
-    throw momoError.invalidFirstRunAfter;
-  }
-
-  const parsedInterval = humanInterval(job.interval);
-  if (parsedInterval === undefined || isNaN(parsedInterval)) {
-    // parsedInterval was already validated
-    throw momoError.nonParsableInterval;
-  }
-
-  return { concurrency: 1, maxRunning: 0, ...job, firstRunAfter, parsedInterval };
-}
-
-export function toJobDefinition<T extends JobDefinition>({
-  name,
-  interval,
-  parsedInterval,
-  firstRunAfter,
-  maxRunning,
-  concurrency,
-}: T): JobDefinition {
-  return { name, interval, parsedInterval, firstRunAfter, maxRunning, concurrency };
-=======
 /**
  * sets default values
  *
  * @param momoJob
  */
 export function toJob(momoJob: MomoJob): Job {
-  const schedule = isIntervalSchedule(momoJob.schedule) ? { firstRunAfter: 0, ...momoJob.schedule } : momoJob.schedule;
+  let schedule: ParsedIntervalSchedule | CronSchedule;
+
+  if (isIntervalSchedule(momoJob.schedule)) {
+    const firstRunAfter =
+      momoJob.firstRunAfter !== undefined
+        ? typeof momoJob.firstRunAfter === 'number'
+          ? momoJob.firstRunAfter
+          : humanInterval(momoJob.firstRunAfter)
+        : 0;
+    if (firstRunAfter === undefined || isNaN(firstRunAfter)) {
+      // firstRunAfter was already validated
+      throw momoError.invalidFirstRunAfter;
+    }
+
+    const parsedInterval = humanInterval(momoJob.interval);
+    if (parsedInterval === undefined || isNaN(parsedInterval)) {
+      // parsedInterval was already validated
+      throw momoError.nonParsableInterval;
+    }
+    schedule = { firstRunAfter, parsedInterval, interval: momoJob.schedule.interval };
+  } else {
+    schedule = momoJob.schedule;
+  }
 
   return {
     concurrency: 1,
@@ -88,5 +72,4 @@
   concurrency,
 }: T): JobDefinition {
   return { name, schedule, maxRunning, concurrency };
->>>>>>> 0bb36ec1
 }