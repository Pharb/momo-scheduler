--- conflicted
+++ resolved
@@ -1,13 +1,7 @@
-<<<<<<< HEAD
-import { ExecutionInfo } from '../job/ExecutionInfo';
 import { ObjectId } from 'mongodb';
-import { JobDefinition } from '../job/Job';
-=======
-import { Column, Entity, Index, ObjectID, ObjectIdColumn } from 'typeorm';
 
 import { ExecutionInfo } from '../job/ExecutionInfo';
-import { Job } from '../job/Job';
->>>>>>> b1746419
+import { JobDefinition } from '../job/Job';
 
 export interface JobEntity extends JobDefinition {
   _id?: ObjectId;
