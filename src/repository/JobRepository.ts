<<<<<<< HEAD
import { MongoClient } from 'mongodb';
=======
import { EntityRepository, MongoRepository } from 'typeorm';

>>>>>>> b1746419
import { JobEntity } from './JobEntity';
import { Repository } from './Repository';
import { ExecutionInfo } from '../job/ExecutionInfo';
import { Job, MomoJobStatus } from '../job/Job';
import { Logger } from '../logging/Logger';
import { findLatest } from '../job/findLatest';
import { createJobEntity } from './createJobEntity';

export const JOBS_COLLECTION_NAME = 'jobs';

export class JobRepository extends Repository<JobEntity> {
  constructor(mongoClient: MongoClient) {
    super(mongoClient, JOBS_COLLECTION_NAME);
  }

  async check(name: string): Promise<ExecutionInfo | undefined> {
    const job = await this.findOne({ name });
    return job?.executionInfo;
  }

  async clear(): Promise<void> {
    await this.delete();
  }

  async define(job: Job, logger?: Logger): Promise<void> {
    const { name, interval, concurrency, maxRunning } = job;

    logger?.debug('define job', { name, concurrency, interval, maxRunning });

    const old = await this.keepLatest(name, logger);

<<<<<<< HEAD
    if (old) {
      logger?.debug('update job in database', { name });
      await this.updateJob(name, createJobEntity(job));
      return;
    }
=======
    if (savedJobs[0] === undefined) {
      return;
    }
    const updatedJob = merge(savedJobs[0], update);
>>>>>>> b1746419

    logger?.debug('save job to database', { name });
    await this.save(createJobEntity(job));
  }

<<<<<<< HEAD
  private async keepLatest(name: string, logger?: Logger): Promise<JobEntity | undefined> {
    const jobs = await this.find({ name });

    if (jobs.length === 1) return jobs[0];

    const latest = findLatest(jobs);
    if (!latest) return undefined;

    logger?.debug('duplicate job, keep latest only', { name, count: jobs.length });

    jobs.splice(jobs.indexOf(latest), 1);
    await this.delete({ _id: { $in: jobs.map(({ _id }) => _id) } });

    return latest;
  }

  async list(): Promise<MomoJobStatus[]> {
    const jobs = await this.find();

    return jobs.map((job) => {
      return {
        name: job.name,
        interval: job.interval,
        concurrency: job.concurrency,
        maxRunning: job.maxRunning,
        executionInfo: job.executionInfo,
      };
    });
  }

  async updateJob(name: string, update: Partial<JobEntity>): Promise<void> {
    await this.updateOne({ name }, { $set: update });
  }
=======
function merge(
  savedJob: JobEntity,
  { interval, concurrency, maxRunning, executionInfo }: Partial<JobEntity>
): JobEntity {
  if (interval !== undefined) {
    savedJob.interval = interval;
  }
  if (concurrency !== undefined) {
    savedJob.concurrency = concurrency;
  }
  if (maxRunning !== undefined) {
    savedJob.maxRunning = maxRunning;
  }
  if (executionInfo !== undefined) {
    savedJob.executionInfo = executionInfo;
  }
  return savedJob;
>>>>>>> b1746419
}<|MERGE_RESOLUTION|>--- conflicted
+++ resolved
@@ -1,16 +1,12 @@
-<<<<<<< HEAD
 import { MongoClient } from 'mongodb';
-=======
-import { EntityRepository, MongoRepository } from 'typeorm';
 
->>>>>>> b1746419
-import { JobEntity } from './JobEntity';
-import { Repository } from './Repository';
 import { ExecutionInfo } from '../job/ExecutionInfo';
 import { Job, MomoJobStatus } from '../job/Job';
+import { JobEntity } from './JobEntity';
 import { Logger } from '../logging/Logger';
+import { Repository } from './Repository';
+import { createJobEntity } from './createJobEntity';
 import { findLatest } from '../job/findLatest';
-import { createJobEntity } from './createJobEntity';
 
 export const JOBS_COLLECTION_NAME = 'jobs';
 
@@ -35,24 +31,16 @@
 
     const old = await this.keepLatest(name, logger);
 
-<<<<<<< HEAD
     if (old) {
       logger?.debug('update job in database', { name });
       await this.updateJob(name, createJobEntity(job));
       return;
     }
-=======
-    if (savedJobs[0] === undefined) {
-      return;
-    }
-    const updatedJob = merge(savedJobs[0], update);
->>>>>>> b1746419
 
     logger?.debug('save job to database', { name });
     await this.save(createJobEntity(job));
   }
 
-<<<<<<< HEAD
   private async keepLatest(name: string, logger?: Logger): Promise<JobEntity | undefined> {
     const jobs = await this.find({ name });
 
@@ -86,23 +74,4 @@
   async updateJob(name: string, update: Partial<JobEntity>): Promise<void> {
     await this.updateOne({ name }, { $set: update });
   }
-=======
-function merge(
-  savedJob: JobEntity,
-  { interval, concurrency, maxRunning, executionInfo }: Partial<JobEntity>
-): JobEntity {
-  if (interval !== undefined) {
-    savedJob.interval = interval;
-  }
-  if (concurrency !== undefined) {
-    savedJob.concurrency = concurrency;
-  }
-  if (maxRunning !== undefined) {
-    savedJob.maxRunning = maxRunning;
-  }
-  if (executionInfo !== undefined) {
-    savedJob.executionInfo = executionInfo;
-  }
-  return savedJob;
->>>>>>> b1746419
 }