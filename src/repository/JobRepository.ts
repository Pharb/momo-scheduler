import { MongoClient } from 'mongodb';

import { ExecutionInfo } from '../job/ExecutionInfo';
<<<<<<< HEAD
import { Job, toJobDefinition } from '../job/Job';
=======
import { JobDefinition, MomoJobStatus, toJobDefinition } from '../job/Job';
>>>>>>> 0bb36ec1
import { JobEntity } from './JobEntity';
import { Logger } from '../logging/Logger';
import { Repository } from './Repository';
import { findLatest } from '../job/findLatest';
import { MomoJobStatus, toMomoJobStatus } from './MomoJobStatus';

export const JOBS_COLLECTION_NAME = 'jobs';

export class JobRepository extends Repository<JobEntity> {
  private logger: Logger | undefined;

  constructor(mongoClient: MongoClient, collectionPrefix?: string) {
    super(mongoClient, JOBS_COLLECTION_NAME, collectionPrefix);
  }

  setLogger(logger: Logger): void {
    this.logger = logger;
  }

  async check(name: string): Promise<ExecutionInfo | undefined> {
    const job = await this.findOne({ name });
    return job?.executionInfo;
  }

  async clear(): Promise<void> {
    await this.delete();
  }

<<<<<<< HEAD
  async define(job: Job): Promise<void> {
    const { name, interval, parsedInterval, concurrency, maxRunning } = job;
    const jobDefinition = toJobDefinition(job);

    this.logger?.debug('define job', { name, concurrency, interval, parsedInterval, maxRunning });
=======
  async define(job: JobDefinition): Promise<void> {
    const { name, schedule, concurrency, maxRunning } = job;

    this.logger?.debug('define job', {
      name,
      concurrency,
      ...schedule,
      maxRunning,
    });
>>>>>>> 0bb36ec1

    const old = await this.keepLatest(name);

    if (old) {
      this.logger?.debug('update job in database', { name });
      await this.updateJob(name, job);
      return;
    }

    this.logger?.debug('save job to database', { name });
    await this.save(job);
  }

  private async keepLatest(name: string): Promise<JobEntity | undefined> {
    const jobs = await this.find({ name });

    if (jobs.length === 1) return jobs[0];

    const latest = findLatest(jobs);
    if (!latest) return undefined;

    this.logger?.debug('duplicate job, keep latest only', { name, count: jobs.length });

    jobs.splice(jobs.indexOf(latest), 1);
    await this.delete({ _id: { $in: jobs.map(({ _id }) => _id) } });

    return latest;
  }

  async list(): Promise<MomoJobStatus[]> {
    const jobs = await this.find();

    return jobs.map((job) => ({ ...toMomoJobStatus(job), executionInfo: job.executionInfo }));
  }

  async updateJob(name: string, update: Partial<JobEntity>): Promise<void> {
    await this.updateOne({ name }, { $set: update });
  }
}<|MERGE_RESOLUTION|>--- conflicted
+++ resolved
@@ -1,11 +1,7 @@
 import { MongoClient } from 'mongodb';
 
 import { ExecutionInfo } from '../job/ExecutionInfo';
-<<<<<<< HEAD
-import { Job, toJobDefinition } from '../job/Job';
-=======
-import { JobDefinition, MomoJobStatus, toJobDefinition } from '../job/Job';
->>>>>>> 0bb36ec1
+import { JobDefinition, toJobDefinition } from '../job/Job';
 import { JobEntity } from './JobEntity';
 import { Logger } from '../logging/Logger';
 import { Repository } from './Repository';
@@ -34,13 +30,6 @@
     await this.delete();
   }
 
-<<<<<<< HEAD
-  async define(job: Job): Promise<void> {
-    const { name, interval, parsedInterval, concurrency, maxRunning } = job;
-    const jobDefinition = toJobDefinition(job);
-
-    this.logger?.debug('define job', { name, concurrency, interval, parsedInterval, maxRunning });
-=======
   async define(job: JobDefinition): Promise<void> {
     const { name, schedule, concurrency, maxRunning } = job;
 
@@ -50,7 +39,6 @@
       ...schedule,
       maxRunning,
     });
->>>>>>> 0bb36ec1
 
     const old = await this.keepLatest(name);
 
