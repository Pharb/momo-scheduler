--- conflicted
+++ resolved
@@ -8,11 +8,7 @@
 
     strategy:
       matrix:
-<<<<<<< HEAD
-        node: [14, 16]
-=======
         node: [14, 16, 18]
->>>>>>> 70c510c7
 
     steps:
       - name: Checkout the repository
@@ -46,11 +42,7 @@
 
     strategy:
       matrix:
-<<<<<<< HEAD
-        node: [14, 16]
-=======
         node: [14, 16, 18]
->>>>>>> 70c510c7
 
     steps:
       - name: Checkout the repository
